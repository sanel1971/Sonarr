﻿using System;
using System.IO;
using System.Linq;
using AutoMoq;
using MbUnit.Framework;
using Moq;
using NzbDrone.Core.Model;
using NzbDrone.Core.Providers;
using NzbDrone.Core.Providers.Core;
using NzbDrone.Core.Repository;
using NzbDrone.Core.Repository.Quality;

namespace NzbDrone.Core.Test
{
    [TestFixture]
    // ReSharper disable InconsistentNaming
    public class SabControllerTest
    {
        [Test]
        public void AddByUrlSuccess()
        {
            //Setup
            string sabHost = "192.168.5.55";
            string sabPort = "2222";
            string apikey = "5c770e3197e4fe763423ee7c392c25d1";
            string username = "admin";
            string password = "pass";
            string priority = "Normal";
            string category = "tv";


            var mocker = new AutoMoqer();

            var fakeConfig = mocker.GetMock<ConfigProvider>();
<<<<<<< HEAD
            fakeConfig.Setup(c => c.SabHost)
                .Returns(sabHost);
            fakeConfig.Setup(c => c.SabPort)
                .Returns(sabPort);
            fakeConfig.Setup(c => c.SabApiKey)
                .Returns(apikey);
            fakeConfig.Setup(c => c.SabUsername)
                .Returns(username);
            fakeConfig.Setup(c => c.SabPassword)
                .Returns(password);
            fakeConfig.Setup(c => c.SabTvPriority)
                .Returns(priority);
            fakeConfig.Setup(c => c.SabTvCategory)
=======
            fakeConfig.SetupGet(c => c.SabHost)
                .Returns(sabHost);
            fakeConfig.SetupGet(c => c.SabPort)
                .Returns(sabPort);
            fakeConfig.SetupGet(c => c.SabApiKey)
                .Returns(apikey);
            fakeConfig.SetupGet(c => c.SabUsername)
                .Returns(username);
            fakeConfig.SetupGet(c => c.SabPassword)
                .Returns(password);
            fakeConfig.SetupGet(c => c.SabTvPriority)
                .Returns(priority);
            fakeConfig.SetupGet(c => c.SabTvCategory)
>>>>>>> cb4d0e24
                .Returns(category);

            mocker.GetMock<HttpProvider>(MockBehavior.Strict)
                .Setup(
                    s =>
                    s.DownloadString(
                        "http://192.168.5.55:2222/api?mode=addurl&name=http://www.nzbclub.com/nzb_download.aspx?mid=1950232&priority=0&cat=tv&nzbname=This+is+an+Nzb&apikey=5c770e3197e4fe763423ee7c392c25d1&ma_username=admin&ma_password=pass"))
                .Returns("ok");

            //Act
            bool result = mocker.Resolve<SabProvider>().AddByUrl(
                "http://www.nzbclub.com/nzb_download.aspx?mid=1950232", "This is an Nzb");

            //Assert
            Assert.IsTrue(result);
        }

        [Test]
        public void AddByUrlError()
        {
            //Setup
<<<<<<< HEAD
            string sabHost = "192.168.5.55";
            string sabPort = "2222";
            string apikey = "5c770e3197e4fe763423ee7c392c25d1";
            string username = "admin";
            string password = "pass";
            string priority = "Normal";
            string category = "tv";

            var mocker = new AutoMoqer();

            var fakeConfig = mocker.GetMock<ConfigProvider>();
            fakeConfig.Setup(c => c.SabHost)
                .Returns(sabHost);
            fakeConfig.Setup(c => c.SabPort)
                .Returns(sabPort);
            fakeConfig.Setup(c => c.SabApiKey)
                .Returns(apikey);
            fakeConfig.Setup(c => c.SabUsername)
                .Returns(username);
            fakeConfig.Setup(c => c.SabPassword)
                .Returns(password);
            fakeConfig.Setup(c => c.SabTvPriority)
                .Returns(priority);
            fakeConfig.Setup(c => c.SabTvCategory)
                .Returns(category);

=======
            var mocker = new AutoMoqer();

>>>>>>> cb4d0e24
            mocker.GetMock<HttpProvider>()
                .Setup(s => s.DownloadString(It.IsAny<String>()))
                .Returns("error");

            //Act
            var sabProvider = mocker.Resolve<SabProvider>();
            var result = sabProvider.AddByUrl("http://www.nzbclub.com/nzb_download.aspx?mid=1950232", "This is an nzb");

            //Assert
            Assert.IsFalse(result);
        }

        [Test]
        public void IsInQueue_True()
        {
            //Setup
            string sabHost = "192.168.5.55";
            string sabPort = "2222";
            string apikey = "5c770e3197e4fe763423ee7c392c25d1";
            string username = "admin";
            string password = "pass";

            var mocker = new AutoMoqer();

            var fakeConfig = mocker.GetMock<ConfigProvider>();
            fakeConfig.SetupGet(c => c.SabHost)
              .Returns(sabHost);
            fakeConfig.SetupGet(c => c.SabPort)
                .Returns(sabPort);
            fakeConfig.SetupGet(c => c.SabApiKey)
                .Returns(apikey);
            fakeConfig.SetupGet(c => c.SabUsername)
                .Returns(username);
            fakeConfig.SetupGet(c => c.SabPassword)
                .Returns(password);

            mocker.GetMock<HttpProvider>(MockBehavior.Strict)
                .Setup(s => s.DownloadString("http://192.168.5.55:2222/api?mode=queue&output=xml&apikey=5c770e3197e4fe763423ee7c392c25d1&ma_username=admin&ma_password=pass"))
                .Returns(File.ReadAllText(@".\Files\Queue.xml"));

            //Act
            bool result = mocker.Resolve<SabProvider>().IsInQueue("Ubuntu Test");

            //Assert
            Assert.IsTrue(result);
        }

        [Test]
        public void IsInQueue_False_Empty()
        {
            //Setup
            string sabHost = "192.168.5.55";
            string sabPort = "2222";
            string apikey = "5c770e3197e4fe763423ee7c392c25d1";
            string username = "admin";
            string password = "pass";

            var mocker = new AutoMoqer();

            var fakeConfig = mocker.GetMock<ConfigProvider>();
            fakeConfig.SetupGet(c => c.SabHost)
                .Returns(sabHost);
            fakeConfig.SetupGet(c => c.SabPort)
                .Returns(sabPort);
            fakeConfig.SetupGet(c => c.SabApiKey)
                .Returns(apikey);
            fakeConfig.SetupGet(c => c.SabUsername)
                .Returns(username);
            fakeConfig.SetupGet(c => c.SabPassword)
                .Returns(password);

            mocker.GetMock<HttpProvider>(MockBehavior.Strict)
                .Setup(s => s.DownloadString("http://192.168.5.55:2222/api?mode=queue&output=xml&apikey=5c770e3197e4fe763423ee7c392c25d1&ma_username=admin&ma_password=pass"))
                .Returns(File.ReadAllText(@".\Files\QueueEmpty.xml"));

            //Act
            bool result = mocker.Resolve<SabProvider>().IsInQueue(String.Empty);

            //Assert
            Assert.IsFalse(result);
        }

        [Test]
        [ExpectedException(typeof(ApplicationException), Message = "API Key Incorrect")]
        public void IsInQueue_False_Error()
        {
            //Setup
            string sabHost = "192.168.5.55";
            string sabPort = "2222";
            string apikey = "5c770e3197e4fe763423ee7c392c25d1";
            string username = "admin";
            string password = "pass";

            var mocker = new AutoMoqer();

            var fakeConfig = mocker.GetMock<ConfigProvider>();
            fakeConfig.SetupGet(c => c.SabHost)
                .Returns(sabHost);
            fakeConfig.SetupGet(c => c.SabPort)
                .Returns(sabPort);
            fakeConfig.SetupGet(c => c.SabApiKey)
                .Returns(apikey);
            fakeConfig.SetupGet(c => c.SabUsername)
                .Returns(username);
            fakeConfig.SetupGet(c => c.SabPassword)
                .Returns(password);

            mocker.GetMock<HttpProvider>(MockBehavior.Strict)
                .Setup(s => s.DownloadString("http://192.168.5.55:2222/api?mode=queue&output=xml&apikey=5c770e3197e4fe763423ee7c392c25d1&ma_username=admin&ma_password=pass"))
                .Returns(File.ReadAllText(@".\Files\QueueError.xml"));


            //Act
            mocker.Resolve<SabProvider>().IsInQueue(String.Empty);
        }

        [Test]
        [Row(1, new[] { 2 }, "My Episode Title", QualityTypes.DVD, false, "My Series Name - 1x2 - My Episode Title [DVD]")]
        [Row(1, new[] { 2 }, "My Episode Title", QualityTypes.DVD, true, "My Series Name - 1x2 - My Episode Title [DVD] [Proper]")]
        [Row(1, new[] { 2 }, "", QualityTypes.DVD, true, "My Series Name - 1x2 -  [DVD] [Proper]")]
        [Row(1, new[] { 2, 4 }, "My Episode Title", QualityTypes.HDTV, false, "My Series Name - 1x2-1x4 - My Episode Title [HDTV]")]
        [Row(1, new[] { 2, 4 }, "My Episode Title", QualityTypes.HDTV, true, "My Series Name - 1x2-1x4 - My Episode Title [HDTV] [Proper]")]
        [Row(1, new[] { 2, 4 }, "", QualityTypes.HDTV, true, "My Series Name - 1x2-1x4 -  [HDTV] [Proper]")]
        public void sab_title(int seasons, int[] episodes, string title, QualityTypes quality, bool proper, string excpected)
        {
            var mocker = new AutoMoqer();

            var parsResult = new EpisodeParseResult()
            {
                SeriesId = 12,
                AirDate = DateTime.Now,
                Episodes = episodes.ToList(),
                Proper = proper,
                Quality = quality,
                SeasonNumber = seasons,
                EpisodeTitle = title,
                FolderName = "My Series Name"
            };

            //Act
            var actual = mocker.Resolve<SabProvider>().GetSabTitle(parsResult);

            //Assert
            Assert.AreEqual(excpected, actual);
        }
    }
}<|MERGE_RESOLUTION|>--- conflicted
+++ resolved
@@ -32,21 +32,6 @@
             var mocker = new AutoMoqer();
 
             var fakeConfig = mocker.GetMock<ConfigProvider>();
-<<<<<<< HEAD
-            fakeConfig.Setup(c => c.SabHost)
-                .Returns(sabHost);
-            fakeConfig.Setup(c => c.SabPort)
-                .Returns(sabPort);
-            fakeConfig.Setup(c => c.SabApiKey)
-                .Returns(apikey);
-            fakeConfig.Setup(c => c.SabUsername)
-                .Returns(username);
-            fakeConfig.Setup(c => c.SabPassword)
-                .Returns(password);
-            fakeConfig.Setup(c => c.SabTvPriority)
-                .Returns(priority);
-            fakeConfig.Setup(c => c.SabTvCategory)
-=======
             fakeConfig.SetupGet(c => c.SabHost)
                 .Returns(sabHost);
             fakeConfig.SetupGet(c => c.SabPort)
@@ -60,7 +45,6 @@
             fakeConfig.SetupGet(c => c.SabTvPriority)
                 .Returns(priority);
             fakeConfig.SetupGet(c => c.SabTvCategory)
->>>>>>> cb4d0e24
                 .Returns(category);
 
             mocker.GetMock<HttpProvider>(MockBehavior.Strict)
@@ -82,25 +66,8 @@
         public void AddByUrlError()
         {
             //Setup
-<<<<<<< HEAD
-            string sabHost = "192.168.5.55";
-            string sabPort = "2222";
-            string apikey = "5c770e3197e4fe763423ee7c392c25d1";
-            string username = "admin";
-            string password = "pass";
-            string priority = "Normal";
-            string category = "tv";
-
-            var mocker = new AutoMoqer();
-
-            var fakeConfig = mocker.GetMock<ConfigProvider>();
-            fakeConfig.Setup(c => c.SabHost)
-                .Returns(sabHost);
-            fakeConfig.Setup(c => c.SabPort)
-                .Returns(sabPort);
-            fakeConfig.Setup(c => c.SabApiKey)
-                .Returns(apikey);
-            fakeConfig.Setup(c => c.SabUsername)
+            var mocker = new AutoMoqer();
+
                 .Returns(username);
             fakeConfig.Setup(c => c.SabPassword)
                 .Returns(password);
@@ -108,11 +75,6 @@
                 .Returns(priority);
             fakeConfig.Setup(c => c.SabTvCategory)
                 .Returns(category);
-
-=======
-            var mocker = new AutoMoqer();
-
->>>>>>> cb4d0e24
             mocker.GetMock<HttpProvider>()
                 .Setup(s => s.DownloadString(It.IsAny<String>()))
                 .Returns("error");
